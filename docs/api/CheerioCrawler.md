--- conflicted
+++ resolved
@@ -102,13 +102,9 @@
 <pre><code>{
   $: Cheerio, // the Cheerio object with parsed HTML
   body: String|Buffer // the request body of the web page
-<<<<<<< HEAD
   // the parsed object from JSON string
   // if the response contains the content type application/json
   json: Object,
-=======
-  json: Object, // parsed JSON when Content-Type: application/json
->>>>>>> 8ac97340
   request: Request,
   contentType: Object, // Parsed Content-Type header: { type, encoding }
   response: Object // An instance of Node&#39;s http.IncomingMessage object,
